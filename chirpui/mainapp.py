# Copyright 2008 Dan Smith <dsmith@danplanet.com>
#
# This program is free software: you can redistribute it and/or modify
# it under the terms of the GNU General Public License as published by
# the Free Software Foundation, either version 3 of the License, or
# (at your option) any later version.
#
# This program is distributed in the hope that it will be useful,
# but WITHOUT ANY WARRANTY; without even the implied warranty of
# MERCHANTABILITY or FITNESS FOR A PARTICULAR PURPOSE.  See the
# GNU General Public License for more details.
#
# You should have received a copy of the GNU General Public License
# along with this program.  If not, see <http://www.gnu.org/licenses/>.

import os
import tempfile
import urllib
from glob import glob
import shutil

import gtk
import gobject
gobject.threads_init()

if __name__ == "__main__":
    import sys
    sys.path.insert(0, "..")

from chirpui import inputdialog, common
try:
    import serial
except ImportError,e:
    common.log_exception()
    common.show_error("\nThe Pyserial module is not installed!")
from chirp import platform, xml, generic_csv, directory, util
from chirp import ic9x, kenwood_live, idrp, vx7, vx5
from chirp import CHIRP_VERSION, chirp_common, detect, errors
from chirp import icf, ic9x_icf
from chirpui import editorset, clone, miscwidgets, config, reporting, fips

CONF = config.get()

KEEP_RECENT = 8

RB_BANDS = {
    "--All--"                 : 0,
    "10 meters (29MHz)"       : 29,
    "6 meters (54MHz)"        : 5,
    "2 meters (144MHz)"       : 14,
    "1.25 meters (220MHz)"    : 22,
    "70 centimeters (440MHz)" : 4,
    "33 centimeters (900MHz)" : 9,
    "23 centimeters (1.2GHz)" : 12,
}

def key_bands(band):
    if band.startswith("-"):
        return -1

    amount, units, mhz = band.split(" ")
    scale = units == "meters" and 100 or 1

    return 100000 - (float(amount) * scale)

class ModifiedError(Exception):
    pass

class ChirpMain(gtk.Window):
    def get_current_editorset(self):
        page = self.tabs.get_current_page()
        if page is not None:
            return self.tabs.get_nth_page(page)
        else:
            return None

    def ev_tab_switched(self, pagenum=None):
        def set_action_sensitive(action, sensitive):
            self.menu_ag.get_action(action).set_sensitive(sensitive)

        if pagenum is not None:
            eset = self.tabs.get_nth_page(pagenum)
        else:
            eset = self.get_current_editorset()

        if not eset or isinstance(eset.radio, chirp_common.LiveRadio):
            mmap_sens = False
        else:
            mmap_sens = True

        for i in ["save", "saveas", "upload"]:
            set_action_sensitive(i, mmap_sens)

        for i in ["cancelq"]:
            set_action_sensitive(i, eset is not None and not mmap_sens)
        
        for i in ["export", "import", "close", "columns", "rbook", "rfinder",
                  "stock", "move_up", "move_dn", "exchange",
                  "cut", "copy", "paste", "delete", "viewdeveloper"]:
            set_action_sensitive(i, eset is not None)

    def ev_status(self, editorset, msg):
        self.sb_radio.pop(0)
        self.sb_radio.push(0, msg)

    def ev_usermsg(self, editorset, msg):
        self.sb_general.pop(0)
        self.sb_general.push(0, msg)

    def ev_editor_selected(self, editorset, editortype):
        mappings = {
            "memedit" : ["view", "edit"],
            }

        for _editortype, actions in mappings.items():
            for _action in actions:
                action = self.menu_ag.get_action(_action)
                action.set_sensitive(_editortype == editortype)

    def _connect_editorset(self, eset):
        eset.connect("want-close", self.do_close)
        eset.connect("status", self.ev_status)
        eset.connect("usermsg", self.ev_usermsg)
        eset.connect("editor-selected", self.ev_editor_selected)

    def do_diff_radio(self):
        if self.tabs.get_n_pages() < 2:
            common.show_error("Diff tabs requires at least two open tabs!")
            return

        esets = []
        for i in range(0, self.tabs.get_n_pages()):
            esets.append(self.tabs.get_nth_page(i))

        d = gtk.Dialog(title="Diff Radios",
                       buttons=(gtk.STOCK_OK, gtk.RESPONSE_OK,
                                gtk.STOCK_CANCEL, gtk.RESPONSE_CANCEL),
                       parent=self)

        choices = []
        for eset in esets:
            choices.append("%s %s (%s)" % (eset.rthread.radio.VENDOR,
                                           eset.rthread.radio.MODEL,
                                           eset.filename))
        choice_a = miscwidgets.make_choice(choices, False, choices[0])
        choice_a.show()
        chan_a = gtk.SpinButton()
        chan_a.get_adjustment().set_all(1, -1, 999, 1, 10, 0)
        chan_a.show()
        hbox = gtk.HBox(False, 3)
        hbox.pack_start(choice_a, 1, 1, 1)
        hbox.pack_start(chan_a, 0, 0, 0)
        hbox.show()
        d.vbox.pack_start(hbox, 0, 0, 0)

        choice_b = miscwidgets.make_choice(choices, False, choices[1])
        choice_b.show()
        chan_b = gtk.SpinButton()
        chan_b.get_adjustment().set_all(1, -1, 999, 1, 10, 0)
        chan_b.show()
        hbox = gtk.HBox(False, 3)
        hbox.pack_start(choice_b, 1, 1, 1)
        hbox.pack_start(chan_b, 0, 0, 0)
        hbox.show()
        d.vbox.pack_start(hbox, 0, 0, 0)

        r = d.run()
        sel_a = choice_a.get_active_text()
        sel_chan_a = chan_a.get_value()
        sel_b = choice_b.get_active_text()
        sel_chan_b = chan_b.get_value()
        d.destroy()
        if r == gtk.RESPONSE_CANCEL:
            return

        if sel_a == sel_b:
            common.show_error("Can't diff the same tab!")
            return

        print "Selected %s@%i and %s@%i" % (sel_a, sel_chan_a,
                                            sel_b, sel_chan_b)

        eset_a = esets[choices.index(sel_a)]
        eset_b = esets[choices.index(sel_b)]

        def _show_diff(mem_b, mem_a):
            # Step 3: Show the diff
            diff = common.simple_diff(mem_a, mem_b)
            common.show_diff_blob("Differences", diff)

        def _get_mem_b(mem_a):
            # Step 2: Get memory b
            job = common.RadioJob(_show_diff, "get_raw_memory", int(sel_chan_b))
            job.set_cb_args(mem_a)
            eset_b.rthread.submit(job)
            
        if sel_chan_a >= 0 and sel_chan_b >= 0:
            # Diff numbered memory
            # Step 1: Get memory a
            job = common.RadioJob(_get_mem_b, "get_raw_memory", int(sel_chan_a))
            eset_a.rthread.submit(job)
        elif isinstance(eset_a.rthread.radio, chirp_common.CloneModeRadio) and\
                isinstance(eset_b.rthread.radio, chirp_common.CloneModeRadio):
            # Diff whole (can do this without a job, since both are clone-mode)
            a = util.hexprint(eset_a.rthread.radio._mmap.get_packed())
            b = util.hexprint(eset_b.rthread.radio._mmap.get_packed())
            common.show_diff_blob("Differences", common.simple_diff(a, b))
        else:
            common.show_error("Cannot diff whole live-mode radios!")

    def do_new(self):
        eset = editorset.EditorSet(_("Untitled") + ".csv", self)
        self._connect_editorset(eset)
        eset.prime()
        eset.show()

        tab = self.tabs.append_page(eset, eset.get_tab_label())
        self.tabs.set_current_page(tab)

    def _do_manual_select(self, filename):
        radiolist = {}
        for drv, radio in directory.DRV_TO_RADIO.items():
            if not issubclass(radio, chirp_common.CloneModeRadio):
                continue
            radiolist["%s %s" % (radio.VENDOR, radio.MODEL)] = drv

        lab = gtk.Label("""<b><big>Unable to detect model!</big></b>

If you think that it is valid, you can select a radio model below to force an open attempt. If selecting the model manually works, please file a bug on the website and attach your image. If selecting the model does not work, it is likely that you are trying to open some other type of file.
""")

        lab.set_justify(gtk.JUSTIFY_FILL)
        lab.set_line_wrap(True)
        lab.set_use_markup(True)
        lab.show()
        choice = miscwidgets.make_choice(sorted(radiolist.keys()), False,
                                         sorted(radiolist.keys())[0])
        d = gtk.Dialog(title="Detection Failed",
                       buttons=(gtk.STOCK_OK, gtk.RESPONSE_OK,
                                gtk.STOCK_CANCEL, gtk.RESPONSE_CANCEL))
        d.vbox.pack_start(lab, 0, 0, 0)
        d.vbox.pack_start(choice, 0, 0, 0)
        d.vbox.set_spacing(5)
        choice.show()
        d.set_default_size(400, 200)
        #d.set_resizable(False)
        r = d.run()
        d.destroy()
        if r != gtk.RESPONSE_OK:
            return
        try:
            rc = directory.DRV_TO_RADIO[radiolist[choice.get_active_text()]]
            return rc(filename)
        except:
            return

    def do_open(self, fname=None, tempname=None):
        if not fname:
            types = [(_("CHIRP Radio Images") + " (*.img)", "*.img"),
                     (_("CHIRP Files") + " (*.chirp)", "*.chirp"),
                     (_("CSV Files") + " (*.csv)", "*.csv"),
                     (_("EVE Files (VX5)") + " (*.eve)", "*.eve"),
                     (_("ICF Files") + " (*.icf)", "*.icf"),
                     (_("VX5 Commander Files") + " (*.vx5)", "*.vx5"),
                     (_("VX7 Commander Files") + " (*.vx7)", "*.vx7"),
                     ]
            fname = platform.get_platform().gui_open_file(types=types)
            if not fname:
                return

        self.record_recent_file(fname)

        if icf.is_icf_file(fname):
            a = common.ask_yesno_question(\
                _("ICF files cannot be edited, only displayed or imported "
                  "into another file. Open in read-only mode?"),
                self)
            if not a:
                return
            read_only = True
        else:
            read_only = False

        if icf.is_9x_icf(fname):
            # We have to actually instantiate the IC9xICFRadio to get its
            # sub-devices
            radio = ic9x_icf.IC9xICFRadio(fname)
            devices = radio.get_sub_devices()
            del radio
        else:
            try:
                radio = directory.get_radio_by_image(fname)
            except errors.ImageDetectFailed:
                radio = self._do_manual_select(fname)
                if not radio:
                    return
                print "Manually selected %s" % radio
            except Exception, e:
                common.log_exception()
                common.show_error(os.path.basename(fname) + ": " + str(e))
                return

            if radio.get_features().has_sub_devices:
                devices = radio.get_sub_devices()
            else:
                devices = [radio]

        prio = len(devices)
        first_tab = False
        for device in devices:
            try:
                eset = editorset.EditorSet(device, self,
                                           filename=fname,
                                           tempname=tempname)
            except Exception, e:
                common.log_exception()
                common.show_error(
                    _("There was an error opening {fname}: {error}").format(
                        fname=fname,
                        error=error))
                return
    
            eset.set_read_only(read_only)
            self._connect_editorset(eset)
            eset.show()
            tab = self.tabs.append_page(eset, eset.get_tab_label())
            if first_tab:
                self.tabs.set_current_page(tab)
                first_tab = False

            if hasattr(eset.rthread.radio, "errors") and \
                    eset.rthread.radio.errors:
                msg = _("{num} errors during open:").format(num=len(eset.rthread.radio.errors))
                common.show_error_text(msg,
                                       "\r\n".join(eset.rthread.radio.errors))

    def do_live_warning(self, radio):
        d = gtk.MessageDialog(parent=self, buttons=gtk.BUTTONS_OK)
        d.set_markup("<big><b>" + _("Note:") + "</b></big>")
        msg = _("The {vendor} {model} operates in <b>live mode</b>. "
                "This means that any changes you make are immediately sent "
                "to the radio. Because of this, you cannot perform the "
                "<u>Save</u> or <u>Upload</u> operations. If you wish to "
                "edit the contents offline, please <u>Export</u> to a CSV "
                "file, using the <b>File menu</b>.").format(vendor=radio.VENDOR,
                                                            model=radio.MODEL)
        d.format_secondary_markup(msg)

        again = gtk.CheckButton(_("Don't show this again"))
        again.show()
        d.vbox.pack_start(again, 0, 0, 0)
        d.run()
        CONF.set_bool("live_mode", again.get_active(), "noconfirm")
        d.destroy()

    def do_open_live(self, radio, tempname=None):
        if radio.get_features().has_sub_devices:
            devices = radio.get_sub_devices()
        else:
            devices = [radio]
        
        first_tab = True
        for device in devices:
            eset = editorset.EditorSet(device, self, tempname=tempname)
            eset.connect("want-close", self.do_close)
            eset.connect("status", self.ev_status)
            eset.show()

            tab = self.tabs.append_page(eset, eset.get_tab_label())
            if first_tab:
                self.tabs.set_current_page(tab)
                first_tab = False

        if isinstance(radio, chirp_common.LiveRadio):
            reporting.report_model_usage(radio, "live", True)
            if not CONF.get_bool("live_mode", "noconfirm"):
                self.do_live_warning(radio)

    def do_save(self, eset=None):
        if not eset:
            eset = self.get_current_editorset()

        # For usability, allow Ctrl-S to short-circuit to Save-As if
        # we are working on a yet-to-be-saved image
        if not os.path.exists(eset.filename):
            return self.do_saveas()

        eset.save()

    def do_saveas(self):
        eset = self.get_current_editorset()

        label = _("{vendor} {model} image file").format(\
            vendor=eset.radio.VENDOR,
            model=eset.radio.MODEL)
                                                     
        types = [(label + " (*.%s)" % eset.radio.FILE_EXTENSION,
                 eset.radio.FILE_EXTENSION)]

        if isinstance(eset.radio, vx7.VX7Radio):
            types += [(_("VX7 Commander") + " (*.vx7)", "vx7")]
        elif isinstance(eset.radio, vx5.VX5Radio):
            types += [(_("EVE") + " (*.eve)", "eve")]
            types += [(_("VX5 Commander") + " (*.vx5)", "vx5")]

        while True:
            fname = platform.get_platform().gui_save_file(types=types)
            if not fname:
                return

            if os.path.exists(fname):
                dlg = inputdialog.OverwriteDialog(fname)
                owrite = dlg.run()
                dlg.destroy()
                if owrite == gtk.RESPONSE_OK:
                    break
            else:
                break

        try:
            eset.save(fname)
        except Exception,e:
            d = inputdialog.ExceptionDialog(e)
            d.run()
            d.destroy()

    def cb_clonein(self, radio, emsg=None):
        radio.pipe.close()
        reporting.report_model_usage(radio, "download", bool(emsg))
        if not emsg:
            self.do_open_live(radio, tempname="(" + _("Untitled") + ")")
        else:
            d = inputdialog.ExceptionDialog(emsg)
            d.run()
            d.destroy()

    def cb_cloneout(self, radio, fn, emsg= None):
        radio.pipe.close()
        reporting.report_model_usage(radio, "upload", True)

    def _get_recent_list(self):
        recent = []
        for i in range(0, KEEP_RECENT):
            fn = CONF.get("recent%i" % i, "state")
            if fn:
                recent.append(fn)
        return recent
                    
    def _set_recent_list(self, recent):
        for fn in recent:
            CONF.set("recent%i" % recent.index(fn), fn, "state")

    def update_recent_files(self):
        i = 0
        for fname in self._get_recent_list():
            action_name = "recent%i" % i
            path = "/MenuBar/file/recent"

            old_action = self.menu_ag.get_action(action_name)
            if old_action:
                self.menu_ag.remove_action(old_action)

            file_basename = os.path.basename(fname).replace("_", "__")
            action = gtk.Action(action_name,
                                "_%i. %s" % (i+1, file_basename),
                                _("Open recent file {name}").format(name=fname),
                                "")
            action.connect("activate", lambda a,f: self.do_open(f), fname)
            mid = self.menu_uim.new_merge_id()
            self.menu_uim.add_ui(mid, path, 
                                 action_name, action_name,
                                 gtk.UI_MANAGER_MENUITEM, False)
            self.menu_ag.add_action(action)
            i += 1

    def record_recent_file(self, filename):

        recent_files = self._get_recent_list()
        if filename not in recent_files:
            if len(recent_files) == KEEP_RECENT:
                del recent_files[-1]
            recent_files.insert(0, filename)
            self._set_recent_list(recent_files)

        self.update_recent_files()

    def import_stock_config(self, action, config):
        eset = self.get_current_editorset()
        count = eset.do_import(config)

    def copy_shipped_stock_configs(self, stock_dir):
        execpath = platform.get_platform().executable_path()
        basepath = os.path.abspath(os.path.join(execpath, "stock_configs"))
        if not os.path.exists(basepath):
            basepath = "/usr/share/chirp/stock_configs"

        files = glob(os.path.join(basepath, "*.csv"))
        for fn in files:
            if os.path.exists(os.path.join(stock_dir, os.path.basename(fn))):
                print "Skipping existing stock config"
                continue
            try:
                shutil.copy(fn, stock_dir)
                print "Copying %s -> %s" % (fn, stock_dir)
            except Exception, e:
                print "ERROR: Unable to copy %s to %s: %s" % (fn, stock_dir, e)
                return False
        return True

    def update_stock_configs(self):
        stock_dir = platform.get_platform().config_file("stock_configs")
        if not os.path.isdir(stock_dir):
            try:
                os.mkdir(stock_dir)
            except Exception, e:
                print "ERROR: Unable to create directory: %s" % stock_dir
                return
        if not self.copy_shipped_stock_configs(stock_dir):
            return

        def _do_import_action(config):
            name = os.path.splitext(os.path.basename(config))[0]
            action_name = "stock-%i" % configs.index(config)
            path = "/MenuBar/radio/stock"
            action = gtk.Action(action_name,
                                name,
                                _("Import stock "
                                  "configuration {name}").format(name=name),
                                "")
            action.connect("activate", self.import_stock_config, config)
            mid = self.menu_uim.new_merge_id()
            mid = self.menu_uim.add_ui(mid, path,
                                       action_name, action_name,
                                       gtk.UI_MANAGER_MENUITEM, False)
            self.menu_ag.add_action(action)

        def _do_open_action(config):
            name = os.path.splitext(os.path.basename(config))[0]
            action_name = "openstock-%i" % configs.index(config)
            path = "/MenuBar/file/openstock"
            action = gtk.Action(action_name,
                                name,
                                _("Open stock "
                                  "configuration {name}").format(name=name),
                                "")
            action.connect("activate", lambda a,c: self.do_open(c), config)
            mid = self.menu_uim.new_merge_id()
            mid = self.menu_uim.add_ui(mid, path,
                                       action_name, action_name,
                                       gtk.UI_MANAGER_MENUITEM, False)
            self.menu_ag.add_action(action)
            

        configs = glob(os.path.join(stock_dir, "*.csv"))
        for config in configs:
            _do_import_action(config)
            _do_open_action(config)

    def do_download(self, port=None, rtype=None):
        d = clone.CloneSettingsDialog(parent=self)
        settings = d.run()
        d.destroy()
        if not settings:
            return

        print "User selected %s %s on port %s" % (settings.radio_class.VENDOR,
                                                  settings.radio_class.MODEL,
                                                  settings.port)

        try:
            ser = serial.Serial(port=settings.port,
                                baudrate=settings.radio_class.BAUD_RATE,
                                rtscts=settings.radio_class.HARDWARE_FLOW,
                                timeout=0.25)
            ser.flushInput()
        except serial.SerialException, e:
            d = inputdialog.ExceptionDialog(e)
            d.run()
            d.destroy()
            return

        radio = settings.radio_class(ser)

        fn = tempfile.mktemp()
        if isinstance(radio, chirp_common.CloneModeRadio):
            ct = clone.CloneThread(radio, "in", cb=self.cb_clonein, parent=self)
            ct.start()
        else:
            self.do_open_live(radio)

    def do_upload(self, port=None, rtype=None):
        eset = self.get_current_editorset()
        radio = eset.radio

        settings = clone.CloneSettings()
        settings.radio_class = radio.__class__

        d = clone.CloneSettingsDialog(settings, parent=self)
        settings = d.run()
        d.destroy()
        if not settings:
            return

        try:
            ser = serial.Serial(port=settings.port,
                                baudrate=radio.BAUD_RATE,
                                rtscts=radio.HARDWARE_FLOW,
                                timeout=0.25)
            ser.flushInput()
        except serial.SerialException, e:
            d = inputdialog.ExceptionDialog(e)
            d.run()
            d.destroy()
            return

        radio.set_pipe(ser)

        ct = clone.CloneThread(radio, "out", cb=self.cb_cloneout, parent=self)
        ct.start()

    def do_close(self, tab_child=None):
        if tab_child:
            eset = tab_child
        else:
            eset = self.get_current_editorset()

        if not eset:
            return False

        if eset.is_modified():
            dlg = miscwidgets.YesNoDialog(title=_("Save Changes?"),
                                          parent=self,
                                          buttons=(gtk.STOCK_YES, gtk.RESPONSE_YES,
                                                   gtk.STOCK_NO, gtk.RESPONSE_NO,
                                                   gtk.STOCK_CANCEL, gtk.RESPONSE_CANCEL))
            dlg.set_text(_("File is modified, save changes before closing?"))
            res = dlg.run()
            dlg.destroy()
            if res == gtk.RESPONSE_YES:
                self.do_save(eset)
            elif res == gtk.RESPONSE_CANCEL:
                raise ModifiedError()

        eset.rthread.stop()
        eset.rthread.join()
    
        eset.prepare_close()

        if eset.radio.pipe:
            eset.radio.pipe.close()

        if isinstance(eset.radio, chirp_common.LiveRadio):
            action = self.menu_ag.get_action("openlive")
            if action:
                action.set_sensitive(True)

        page = self.tabs.page_num(eset)
        if page is not None:
            self.tabs.remove_page(page)

        return True

    def do_import(self):
        types = [(_("CHIRP Files") + " (*.chirp)", "*.chirp"),
                 (_("CHIRP Radio Images") + " (*.img)", "*.img"),
                 (_("CSV Files") + " (*.csv)", "*.csv"),
                 (_("EVE Files (VX5)") + " (*.eve)", "*.eve"),
                 (_("ICF Files") + " (*.icf)", "*.icf"),
                 (_("VX5 Commander Files") + " (*.vx5)", "*.vx5"),
                 (_("VX7 Commander Files") + " (*.vx7)", "*.vx7")]
        filen = platform.get_platform().gui_open_file(types=types)
        if not filen:
            return

        eset = self.get_current_editorset()
        count = eset.do_import(filen)
        reporting.report_model_usage(eset.rthread.radio, "import", count > 0)

    def do_repeaterbook_prompt(self):
        if not CONF.get_bool("has_seen_credit", "repeaterbook"):
            d = gtk.MessageDialog(parent=self, buttons=gtk.BUTTONS_OK)
            d.set_markup("<big><big><b>RepeaterBook</b></big>\r\n" + \
                             "<i>North American Repeater Directory</i></big>")
            d.format_secondary_markup("For more information about this " +\
                                          "free service, please go to\r\n" +\
                                          "http://www.repeaterbook.com")
            d.run()
            d.destroy()
            CONF.set_bool("has_seen_credit", True, "repeaterbook")

        default_state = "Oregon"
        default_county = "--All--"
        default_band = "--All--"
        try:
            code = int(CONF.get("state", "repeaterbook"))
            for k,v in fips.FIPS_STATES.items():
                if code == v:
                    default_state = k
                    break

            code = CONF.get("county", "repeaterbook")
            for k,v in fips.FIPS_COUNTIES[fips.FIPS_STATES[default_state]].items():
                if code == v:
                    default_county = k
                    break

            code = int(CONF.get("band", "repeaterbook"))
            for k,v in RB_BANDS.items():
                if code == v:
                    default_band = k
                    break
        except:
            pass

        state = miscwidgets.make_choice(sorted(fips.FIPS_STATES.keys()),
                                        False, default_state)
        county = miscwidgets.make_choice(sorted(fips.FIPS_COUNTIES[fips.FIPS_STATES[default_state]].keys()),
                                        False, default_county)
        band = miscwidgets.make_choice(sorted(RB_BANDS.keys(), key=key_bands),
                                       False, default_band)
        def _changed(box, county):
            state = fips.FIPS_STATES[box.get_active_text()]
            county.get_model().clear()
            for fips_county in sorted(fips.FIPS_COUNTIES[state].keys()):
                county.append_text(fips_county)
            county.set_active(0)
        state.connect("changed", _changed, county)
        
        d = inputdialog.FieldDialog(title="RepeaterBook Query", parent=self)
        d.add_field("State", state)
        d.add_field("County", county)
        d.add_field("Band", band)

        r = d.run()
        d.destroy()
        if r != gtk.RESPONSE_OK:
            return False

        code = fips.FIPS_STATES[state.get_active_text()]
        county_id = fips.FIPS_COUNTIES[code][county.get_active_text()]
        freq = RB_BANDS[band.get_active_text()]
        CONF.set("state", str(code), "repeaterbook")
        CONF.set("county", str(county_id), "repeaterbook")
        CONF.set("band", str(freq), "repeaterbook")

        return True

    def do_repeaterbook(self):
        self.window.set_cursor(gtk.gdk.Cursor(gtk.gdk.WATCH))
        if not self.do_repeaterbook_prompt():
            self.window.set_cursor(None)
            return

        try:
            code = int(CONF.get("state", "repeaterbook"))
        except:
            code = 41 # Oregon default

        try:
            county = CONF.get("county", "repeaterbook")
        except:
            county = '%' # --All-- default

        try:
            band = int(CONF.get("band", "repeaterbook"))
        except:
            band = 14 # 2m default

        query = "http://www.repeaterbook.com/repeaters/downloads/chirp.php?" + \
            "func=default&state_id=%02i&band=%s&freq=%%&band6=%%&loc=%%" + \
            "&county_id=%s&status_id=%%&features=%%&coverage=%%&use=%%"
        query = query % (code, band and band or "%%", county and county or "%%")

        # Do this in case the import process is going to take a while
        # to make sure we process events leading up to this
        gtk.gdk.window_process_all_updates()
        while gtk.events_pending():
            gtk.main_iteration(False)

        fn = tempfile.mktemp(".csv")
        filename, headers = urllib.urlretrieve(query, fn)
        if not os.path.exists(filename):
            print "Failed, headers were:"
            print str(headers)
            common.show_error("RepeaterBook query failed")
            self.window.set_cursor(None)
            return

<<<<<<< HEAD
=======
        try:
            # Validate CSV
            from chirp import generic_csv
            r = generic_csv.CSVRadio(filename)
            if r.errors:
                reporting.report_misc_error("repeaterbook",
                                            ("query=%s\n" % query) +
                                            ("\n") +
                                            ("\n".join(r.errors)))
        except Exception, e:
            common.log_exception()

>>>>>>> 638fad7f
        class RBRadio(chirp_common.Radio):
            VENDOR = "RepeaterBook"
            MODEL = ""
            def __init__(self, *args):
                pass

        reporting.report_model_usage(RBRadio(), "import", True)

        self.window.set_cursor(None)
        eset = self.get_current_editorset()
        count = eset.do_import(filename)

    def do_rfinder_prompt(self):
        fields = {"1Email"    : (gtk.Entry(),
                                lambda x: "@" in x),
                  "2Password" : (gtk.Entry(),
                                lambda x: x),
                  "3Latitude" : (gtk.Entry(),
                                lambda x: float(x) < 90 and float(x) > -90),
                  "4Longitude": (gtk.Entry(),
                                lambda x: float(x) < 180 and float(x) > -180),
                  }

        d = inputdialog.FieldDialog(title="RFinder Login", parent=self)
        for k in sorted(fields.keys()):
            d.add_field(k[1:], fields[k][0])
            fields[k][0].set_text(CONF.get(k[1:], "rfinder") or "")
            fields[k][0].set_visibility(k != "2Password")

        while d.run() == gtk.RESPONSE_OK:
            valid = True
            for k in sorted(fields.keys()):
                widget, validator = fields[k]
                try:
                    if validator(widget.get_text()):
                        CONF.set(k[1:], widget.get_text(), "rfinder")
                        continue
                except Exception:
                    pass
                common.show_error("Invalid value for %s" % k[1:])
                valid = False
                break

            if valid:
                d.destroy()
                return True

        d.destroy()
        return False

    def do_rfinder(self):
        self.window.set_cursor(gtk.gdk.Cursor(gtk.gdk.WATCH))
        if not self.do_rfinder_prompt():
            self.window.set_cursor(None)
            return

        lat = CONF.get_float("Latitude", "rfinder")
        lon = CONF.get_float("Longitude", "rfinder")
        passwd = CONF.get("Password", "rfinder")
        email = CONF.get("Email", "rfinder")

        # Do this in case the import process is going to take a while
        # to make sure we process events leading up to this
        gtk.gdk.window_process_all_updates()
        while gtk.events_pending():
            gtk.main_iteration(False)

        eset = self.get_current_editorset()
        count = eset.do_import("rfinder://%s/%s/%f/%f" % (email, passwd, lat, lon))

        self.window.set_cursor(None)

    def do_export(self):
        types = [(_("CSV Files") + " (*.csv)", "csv"),
                 (_("CHIRP Files") + " (*.chirp)", "chirp"),
                 ]

        eset = self.get_current_editorset()

        if os.path.exists(eset.filename):
            base = os.path.basename(eset.filename)
            if "." in base:
                base = base[:base.rindex(".")]
            defname = base
        else:
            defname = "radio"

        filen = platform.get_platform().gui_save_file(default_name=defname,
                                                      types=types)
        if not filen:
            return

        if os.path.exists(filen):
            dlg = inputdialog.OverwriteDialog(filen)
            owrite = dlg.run()
            dlg.destroy()
            if owrite != gtk.RESPONSE_OK:
                return
            os.remove(filen)

        count = eset.do_export(filen)
        reporting.report_model_usage(eset.rthread.radio, "export", count > 0)

    def do_about(self):
        d = gtk.AboutDialog()
        d.set_transient_for(self)
        import sys
        verinfo = "GTK %s\nPyGTK %s\nPython %s\n" % ( \
            ".".join([str(x) for x in gtk.gtk_version]),
            ".".join([str(x) for x in gtk.pygtk_version]),
            sys.version.split()[0])

        d.set_name("CHIRP")
        d.set_version(CHIRP_VERSION)
        d.set_copyright("Copyright 2012 Dan Smith (KK7DS)")
        d.set_website("http://chirp.danplanet.com")
        d.set_authors(("Dan Smith <dsmith@danplanet.com>",
                       _("With significant contributions by:"),
                       "Marco IZ3GME",
                       "Rick WZ3RO",
                       "Tom KD7LXL",
                       "Vernon N7OH"
                       ))
        d.set_translator_credits("Polish: Grzegorz SQ2RBY" +
                                 os.linesep +
                                 "Italian: Fabio IZ2QDH" +
                                 os.linesep +
                                 "Dutch: Michael PD4MT")
        d.set_comments(verinfo)
        
        d.run()
        d.destroy()

    def do_columns(self):
        eset = self.get_current_editorset()
        driver = directory.get_driver(eset.rthread.radio.__class__)
        radio_name = "%s %s %s" % (eset.rthread.radio.VENDOR,
                                   eset.rthread.radio.MODEL,
                                   eset.rthread.radio.VARIANT)
        d = gtk.Dialog(title=_("Select Columns"),
                       parent=self,
                       buttons=(gtk.STOCK_OK, gtk.RESPONSE_OK,
                                gtk.STOCK_CANCEL, gtk.RESPONSE_CANCEL))

        vbox = gtk.VBox()
        vbox.show()
        sw = gtk.ScrolledWindow()
        sw.set_policy(gtk.POLICY_NEVER, gtk.POLICY_AUTOMATIC)
        sw.add_with_viewport(vbox)
        sw.show()
        d.vbox.pack_start(sw, 1, 1, 1)
        d.set_size_request(-1, 300)
        d.set_resizable(False)

        label = gtk.Label(_("Visible columns for {radio}").format(radio=radio_name))
        label.show()
        vbox.pack_start(label)

        fields = []
        memedit = eset.editors["memedit"]
        unsupported = memedit.get_unsupported_columns()
        for colspec in memedit.cols:
            if colspec[0].startswith("_"):
                continue
            elif colspec[0] in unsupported:
                continue
            label = colspec[0]
            visible = memedit.get_column_visible(memedit.col(label))
            widget = gtk.CheckButton(label)
            widget.set_active(visible)
            fields.append(widget)
            vbox.pack_start(widget, 1, 1, 1)
            widget.show()

        res = d.run()
        selected_columns = []
        if res == gtk.RESPONSE_OK:
            for widget in fields:
                colnum = memedit.col(widget.get_label())
                memedit.set_column_visible(colnum, widget.get_active())
                if widget.get_active():
                    selected_columns.append(widget.get_label())
                                                
        d.destroy()

        CONF.set(driver, ",".join(selected_columns), "memedit_columns")

    def do_hide_unused(self, action):
        eset = self.get_current_editorset()
        eset.editors["memedit"].set_hide_unused(action.get_active())

    def do_clearq(self):
        eset = self.get_current_editorset()
        eset.rthread.flush()

    def do_copy(self, cut):
        eset = self.get_current_editorset()
        eset.editors["memedit"].copy_selection(cut)

    def do_paste(self):
        eset = self.get_current_editorset()
        eset.editors["memedit"].paste_selection()

    def do_delete(self):
        eset = self.get_current_editorset()
        eset.editors["memedit"].copy_selection(True)

    def do_toggle_report(self, action):
        if not action.get_active():
            d = gtk.MessageDialog(buttons=gtk.BUTTONS_YES_NO,
                                  parent=self)
            d.set_markup("<b><big>" + _("Reporting is disabled") + "</big></b>")
            msg = _("The reporting feature of CHIRP is designed to help "
                    "<u>improve quality</u> by allowing the authors to focus "
                    "on the radio drivers used most often and errors "
                    "experienced by the users. The reports contain no "
                    "identifying information and are used only for statistical "
                    "purposes by the authors. Your privacy is extremely "
                    "important, but <u>please consider leaving this feature "
                    "enabled to help make CHIRP better!</u>\n\n<b>Are you "
                    "sure you want to disable this feature?</b>")
            d.format_secondary_markup(msg.replace("\n", "\r\n"))
            r = d.run()
            d.destroy()
            if r == gtk.RESPONSE_NO:
                action.set_active(not action.get_active())

        conf = config.get()
        conf.set_bool("no_report", not action.get_active())

    def do_toggle_autorpt(self, action):
        CONF.set_bool("autorpt", action.get_active(), "memedit")

    def do_toggle_developer(self, action):
        conf = config.get()
        conf.set_bool("developer", action.get_active(), "state")

        devaction = self.menu_ag.get_action("viewdeveloper")
        devaction.set_visible(action.get_active())

    def do_change_language(self):
        langs = ["Auto", "English", "Polish", "Italian", "Dutch"]
        d = inputdialog.ChoiceDialog(langs, parent=self,
                                     title="Choose Language")
        d.label.set_text(_("Choose a language or Auto to use the "
                           "operating system default. You will need to "
                           "restart the application before the change "
                           "will take effect"))
        d.label.set_line_wrap(True)
        r = d.run()
        if r == gtk.RESPONSE_OK:
            print "Chose language %s" % d.choice.get_active_text()
            conf = config.get()
            conf.set("language", d.choice.get_active_text(), "state")
        d.destroy()

    def mh(self, _action, *args):
        action = _action.get_name()

        if action == "quit":
            gtk.main_quit()
        elif action == "new":
            self.do_new()
        elif action == "open":
            self.do_open()
        elif action == "save":
            self.do_save()
        elif action == "saveas":
            self.do_saveas()
        elif action.startswith("download"):
            self.do_download(*args)
        elif action.startswith("upload"):
            self.do_upload(*args)
        elif action == "close":
            self.do_close()
        elif action == "import":
            self.do_import()
        elif action == "rfinder":
            self.do_rfinder()
        elif action == "export":
            self.do_export()
        elif action == "rbook":
            self.do_repeaterbook()
        elif action == "about":
            self.do_about()
        elif action == "columns":
            self.do_columns()
        elif action == "hide_unused":
            self.do_hide_unused(_action)
        elif action == "cancelq":
            self.do_clearq()
        elif action == "report":
            self.do_toggle_report(_action)
        elif action == "autorpt":
            self.do_toggle_autorpt(_action)
        elif action == "developer":
            self.do_toggle_developer(_action)
        elif action in ["cut", "copy", "paste", "delete",
                        "move_up", "move_dn", "exchange",
                        "devshowraw", "devdiffraw"]:
            self.get_current_editorset().editors["memedit"].hotkey(_action)
        elif action == "devdifftab":
            self.do_diff_radio()
        elif action == "language":
            self.do_change_language()
        else:
            return

        self.ev_tab_switched()

    def make_menubar(self):
        menu_xml = """
<ui>
  <menubar name="MenuBar">
    <menu action="file">
      <menuitem action="new"/>
      <menuitem action="open"/>
      <menu action="openstock" name="openstock"/>
      <menu action="recent" name="recent"/>
      <menuitem action="save"/>
      <menuitem action="saveas"/>
      <separator/>
      <menuitem action="import"/>
      <menuitem action="export"/>
      <separator/>
      <menuitem action="close"/>
      <menuitem action="quit"/>
    </menu>
    <menu action="edit">
      <menuitem action="cut"/>
      <menuitem action="copy"/>
      <menuitem action="paste"/>
      <menuitem action="delete"/>
      <separator/>
      <menuitem action="move_up"/>
      <menuitem action="move_dn"/>
      <menuitem action="exchange"/>
    </menu>
    <menu action="view">
      <menuitem action="columns"/>
      <menuitem action="hide_unused"/>
      <menu action="viewdeveloper">
        <menuitem action="devshowraw"/>
        <menuitem action="devdiffraw"/>
        <menuitem action="devdifftab"/>
      </menu>
      <menuitem action="language"/>
    </menu>
    <menu action="radio" name="radio">
      <menuitem action="download"/>
      <menuitem action="upload"/>
      <menuitem action="rbook"/>
      <menuitem action="rfinder"/>
      <menu action="stock" name="stock"/>
      <separator/>
      <menuitem action="autorpt"/>
      <separator/>
      <menuitem action="cancelq"/>
    </menu>
    <menu action="help">
      <menuitem action="about"/>
      <menuitem action="report"/>
      <menuitem action="developer"/>
    </menu>
  </menubar>
</ui>
"""
        actions = [\
            ('file', None, _("_File"), None, None, self.mh),
            ('new', gtk.STOCK_NEW, None, None, None, self.mh),
            ('open', gtk.STOCK_OPEN, None, None, None, self.mh),
            ('openstock', None, _("Open stock config"), None, None, self.mh),
            ('recent', None, _("_Recent"), None, None, self.mh),
            ('save', gtk.STOCK_SAVE, None, None, None, self.mh),
            ('saveas', gtk.STOCK_SAVE_AS, None, None, None, self.mh),
            ('close', gtk.STOCK_CLOSE, None, None, None, self.mh),
            ('quit', gtk.STOCK_QUIT, None, None, None, self.mh),
            ('edit', None, _("_Edit"), None, None, self.mh),
            ('cut', None, _("_Cut"), "<Ctrl>x", None, self.mh),
            ('copy', None, _("_Copy"), "<Ctrl>c", None, self.mh),
            ('paste', None, _("_Paste"), "<Ctrl>v", None, self.mh),
            ('delete', None, _("_Delete"), "Delete", None, self.mh),
            ('move_up', None, _("Move _Up"), "<Control>Up", None, self.mh),
            ('move_dn', None, _("Move Dow_n"), "<Control>Down", None, self.mh),
            ('exchange', None, _("E_xchange"), "<Control><Shift>x", None, self.mh),
            ('view', None, _("_View"), None, None, self.mh),
            ('columns', None, _("Columns"), None, None, self.mh),
            ('viewdeveloper', None, _("Developer"), None, None, self.mh),
            ('devshowraw', None, _('Show raw memory'), "<Control><Shift>r", None, self.mh),
            ('devdiffraw', None, _("Diff raw memories"), "<Control><Shift>d", None, self.mh),
            ('devdifftab', None, _("Diff tabs"), None, None, self.mh),
            ('language', None, _("Change language"), None, None, self.mh),
            ('radio', None, _("_Radio"), None, None, self.mh),
            ('download', None, _("Download From Radio"), "<Alt>d", None, self.mh),
            ('upload', None, _("Upload To Radio"), "<Alt>u", None, self.mh),
            ('import', None, _("Import"), "<Alt>i", None, self.mh),
            ('export', None, _("Export"), "<Alt>x", None, self.mh),
            ('rfinder', None, _("Import from RFinder"), None, None, self.mh),
            ('export_chirp', None, _("CHIRP Native File"), None, None, self.mh),
            ('export_csv', None, _("CSV File"), None, None, self.mh),
            ('rbook', None, _("Import from RepeaterBook"), None, None, self.mh),
            ('stock', None, _("Import from stock config"), None, None, self.mh),
            ('cancelq', gtk.STOCK_STOP, None, "Escape", None, self.mh),
            ('help', None, _('Help'), None, None, self.mh),
            ('about', gtk.STOCK_ABOUT, None, None, None, self.mh),
            ]

        conf = config.get()
        re = not conf.get_bool("no_report");
        hu = conf.get_bool("hide_unused", "memedit")
        ro = conf.get_bool("autorpt", "memedit")
        dv = conf.get_bool("developer", "state")

        toggles = [\
            ('report', None, _("Report statistics"), None, None, self.mh, re),
            ('hide_unused', None, _("Hide Unused Fields"), None, None, self.mh, hu),
            ('autorpt', None, _("Automatic Repeater Offset"), None, None, self.mh, ro),
            ('developer', None, _("Enable Developer Functions"), None, None, self.mh, dv),
            ]

        self.menu_uim = gtk.UIManager()
        self.menu_ag = gtk.ActionGroup("MenuBar")
        self.menu_ag.add_actions(actions)
        self.menu_ag.add_toggle_actions(toggles)

        self.menu_uim.insert_action_group(self.menu_ag, 0)
        self.menu_uim.add_ui_from_string(menu_xml)

        self.add_accel_group(self.menu_uim.get_accel_group())

        self.recentmenu = self.menu_uim.get_widget("/MenuBar/file/recent")

        # Initialize
        self.do_toggle_developer(self.menu_ag.get_action("developer"))

        return self.menu_uim.get_widget("/MenuBar")

    def make_tabs(self):
        self.tabs = gtk.Notebook()

        return self.tabs        

    def close_out(self):
        num = self.tabs.get_n_pages()
        while num > 0:
            num -= 1
            print "Closing %i" % num
            try:
                self.do_close(self.tabs.get_nth_page(num))
            except ModifiedError:
                return False

        gtk.main_quit()

        return True

    def make_status_bar(self):
        box = gtk.HBox(False, 2)

        self.sb_general = gtk.Statusbar()
        self.sb_general.set_has_resize_grip(False)
        self.sb_general.show()
        box.pack_start(self.sb_general, 1,1,1)
        
        self.sb_radio = gtk.Statusbar()
        self.sb_radio.set_has_resize_grip(True)
        self.sb_radio.show()
        box.pack_start(self.sb_radio, 1,1,1)

        box.show()
        return box

    def ev_delete(self, window, event):
        if not self.close_out():
            return True # Don't exit

    def ev_destroy(self, window):
        if not self.close_out():
            return True # Don't exit

    def setup_extra_hotkeys(self):
        accelg = self.menu_uim.get_accel_group()

        memedit = lambda a: self.get_current_editorset().editors["memedit"].hotkey(a)

        actions = [
            # ("action_name", "key", function)
            ]

        for name, key, fn in actions:
            a = gtk.Action(name, name, name, "")
            a.connect("activate", fn)
            self.menu_ag.add_action_with_accel(a, key)
            a.set_accel_group(accelg)
            a.connect_accelerator()
        
    def _set_icon(self):
        execpath = platform.get_platform().executable_path()
        path = os.path.abspath(os.path.join(execpath, "share", "chirp.png"))
        if not os.path.exists(path):
            path = "/usr/share/pixmaps/chirp.png"

        if os.path.exists(path):
            self.set_icon_from_file(path)
        else:
            print "Icon %s not found" % path

    def __init__(self, *args, **kwargs):
        gtk.Window.__init__(self, *args, **kwargs)

        d = CONF.get("last_dir", "state")
        if d and os.path.isdir(d):
            platform.get_platform().set_last_dir(d)

        if os.name != "nt":
            # Windows gets the icon from the exe
            self._set_icon()

        vbox = gtk.VBox(False, 2)

        self._recent = []

        self.menu_ag = None
        mbar = self.make_menubar()
        try:
            import gtkmacintegration
            mbar.hide()
            gtkmacintegration.gtk_mac_menu_set_menu_bar(mbar)
            gtkmacintegration.gtk_mac_menu_set_global_key_handler_enabled(False)
            print "Enabled OSX menubar integration"
        except ImportError:
            pass
        
        vbox.pack_start(mbar, 0, 0, 0)

        self.tabs = None
        tabs = self.make_tabs()
        tabs.connect("switch-page", lambda n, _, p: self.ev_tab_switched(p))
        tabs.connect("page-removed", lambda *a: self.ev_tab_switched())
        tabs.show()
        self.ev_tab_switched()
        vbox.pack_start(tabs, 1, 1, 1)

        vbox.pack_start(self.make_status_bar(), 0, 0, 0)

        vbox.show()

        self.add(vbox)

        self.set_default_size(800, 600)
        self.set_title("CHIRP")

        self.connect("delete_event", self.ev_delete)
        self.connect("destroy", self.ev_destroy)

        if not CONF.get_bool("warned_about_reporting") and \
                not CONF.get_bool("no_report"):
            d = gtk.MessageDialog(buttons=gtk.BUTTONS_OK, parent=self)
            d.set_markup("<b><big>" +
                         _("Error reporting is enabled") +
                         "</big></b>")
            d.format_secondary_markup(\
                _("If you wish to disable this feature you may do so in "
                  "the <u>Help</u> menu"))
            d.run()
            d.destroy()
        CONF.set_bool("warned_about_reporting", True)

        if not CONF.is_defined("autorpt", "memedit"):
            print "autorpt not set et"
            CONF.set_bool("autorpt", True, "memedit")

        self.update_recent_files()
        self.update_stock_configs()
        self.setup_extra_hotkeys()<|MERGE_RESOLUTION|>--- conflicted
+++ resolved
@@ -786,8 +786,6 @@
             self.window.set_cursor(None)
             return
 
-<<<<<<< HEAD
-=======
         try:
             # Validate CSV
             from chirp import generic_csv
@@ -800,7 +798,6 @@
         except Exception, e:
             common.log_exception()
 
->>>>>>> 638fad7f
         class RBRadio(chirp_common.Radio):
             VENDOR = "RepeaterBook"
             MODEL = ""
