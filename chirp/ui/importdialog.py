# Copyright 2008 Dan Smith <dsmith@danplanet.com>
#
# This program is free software: you can redistribute it and/or modify
# it under the terms of the GNU General Public License as published by
# the Free Software Foundation, either version 3 of the License, or
# (at your option) any later version.
#
# This program is distributed in the hope that it will be useful,
# but WITHOUT ANY WARRANTY; without even the implied warranty of
# MERCHANTABILITY or FITNESS FOR A PARTICULAR PURPOSE.  See the
# GNU General Public License for more details.
#
# You should have received a copy of the GNU General Public License
# along with this program.  If not, see <http://www.gnu.org/licenses/>.

import gtk
import gobject
import pango
import logging

from chirp import errors, chirp_common, import_logic
from chirp.ui import common

LOG = logging.getLogger(__name__)


class WaitWindow(gtk.Window):
    def __init__(self, msg, parent=None):
        gtk.Window.__init__(self)
        self.set_title("Please Wait")
        self.set_type_hint(gtk.gdk.WINDOW_TYPE_HINT_DIALOG)
        if parent:
            self.set_transient_for(parent)
            self.set_position(gtk.WIN_POS_CENTER_ON_PARENT)
        else:
            self.set_position(gtk.WIN_POS_CENTER)

        vbox = gtk.VBox(False, 2)

        l = gtk.Label(msg)
        l.show()
        vbox.pack_start(l)

        self.prog = gtk.ProgressBar()
        self.prog.show()
        vbox.pack_start(self.prog)

        vbox.show()
        self.add(vbox)

    def grind(self):
        while gtk.events_pending():
            gtk.main_iteration(False)

        self.prog.pulse()

    def set(self, fraction):
        while gtk.events_pending():
            gtk.main_iteration(False)

        self.prog.set_fraction(fraction)


class ImportMemoryBankJob(common.RadioJob):
    def __init__(self, cb, dst_mem, src_radio, src_mem):
        common.RadioJob.__init__(self, cb, None)
        self.__dst_mem = dst_mem
        self.__src_radio = src_radio
        self.__src_mem = src_mem

    def execute(self, radio):
        import_logic.import_bank(radio, self.__src_radio,
                                 self.__dst_mem, self.__src_mem)
        if self.cb:
            gobject.idle_add(self.cb, *self.cb_args)


class ImportDialog(gtk.Dialog):

    def _check_for_dupe(self, location):
        iter = self.__store.get_iter_first()
        while iter:
            imp, loc = self.__store.get(iter, self.col_import, self.col_nloc)
            if imp and loc == location:
                return True
            iter = self.__store.iter_next(iter)

        return False

    def _toggle(self, rend, path, col):
        iter = self.__store.get_iter(path)
        imp, nloc = self.__store.get(iter, self.col_import, self.col_nloc)
        if not imp and self._check_for_dupe(nloc):
            d = gtk.MessageDialog(parent=self, buttons=gtk.BUTTONS_OK)
            d.set_property("text",
                           _("Location {number} is already being imported. "
                             "Choose another value for 'New Location' "
                             "before selection 'Import'").format(number=nloc))
            d.run()
            d.destroy()
        else:
            self.__store[path][col] = not imp

    def _render(self, _, rend, model, iter, colnum):
        newloc, imp = model.get(iter, self.col_nloc, self.col_import)
        lo, hi = self.dst_radio.get_features().memory_bounds

        rend.set_property("text", "%i" % newloc)
        if newloc in self.used_list and imp:
            rend.set_property("foreground", "goldenrod")
            rend.set_property("weight", pango.WEIGHT_BOLD)
        elif newloc < lo or newloc > hi:
            rend.set_property("foreground", "red")
            rend.set_property("weight", pango.WEIGHT_BOLD)
        else:
            rend.set_property("foreground", "black")
            rend.set_property("weight", pango.WEIGHT_NORMAL)

    def _edited(self, rend, path, new, col):
        iter = self.__store.get_iter(path)

        if col == self.col_nloc:
            nloc, = self.__store.get(iter, self.col_nloc)

            try:
                val = int(new)
            except ValueError:
                common.show_error(_("Invalid value. Must be an integer."))
                return

            if val == nloc:
                return

            if self._check_for_dupe(val):
                d = gtk.MessageDialog(parent=self, buttons=gtk.BUTTONS_OK)
                d.set_property("text",
                               _("Location {number} is already being "
                                 "imported").format(number=val))
                d.run()
                d.destroy()
                return

            self.record_use_of(val)

        elif col == self.col_name or col == self.col_comm:
            val = str(new)

        else:
            return

        self.__store.set(iter, col, val)

    def get_import_list(self):
        import_list = []
        iter = self.__store.get_iter_first()
        while iter:
            old, new, name, comm, enb = \
                self.__store.get(iter, self.col_oloc, self.col_nloc,
                                 self.col_name, self.col_comm, self.col_import)
            if enb:
                import_list.append((old, new, name, comm))
            iter = self.__store.iter_next(iter)

        return import_list

    def ensure_calls(self, dst_rthread, import_list):
        rlist_changed = False
        ulist_changed = False

        if not isinstance(self.dst_radio, chirp_common.IcomDstarSupport):
            return

        ulist = self.dst_radio.get_urcall_list()
        rlist = self.dst_radio.get_repeater_call_list()

        for old, new in import_list:
            mem = self.src_radio.get_memory(old)
            if isinstance(mem, chirp_common.DVMemory):
                if mem.dv_urcall not in ulist:
                    LOG.debug("Adding %s to ucall list" % mem.dv_urcall)
                    ulist.append(mem.dv_urcall)
                    ulist_changed = True
                if mem.dv_rpt1call not in rlist:
                    LOG.debug("Adding %s to rcall list" % mem.dv_rpt1call)
                    rlist.append(mem.dv_rpt1call)
                    rlist_changed = True
                if mem.dv_rpt2call not in rlist:
                    LOG.debug("Adding %s to rcall list" % mem.dv_rpt2call)
                    rlist.append(mem.dv_rpt2call)
                    rlist_changed = True

        if ulist_changed:
            job = common.RadioJob(None, "set_urcall_list", ulist)
            job.set_desc(_("Updating URCALL list"))
            dst_rthread._qsubmit(job, 0)

        if rlist_changed:
            job = common.RadioJob(None, "set_repeater_call_list", ulist)
            job.set_desc(_("Updating RPTCALL list"))
            dst_rthread._qsubmit(job, 0)

        return

    def _convert_power(self, dst_levels, src_levels, mem):
        if not dst_levels:
            mem.power = None
            return
        elif not mem.power:
            # Source radio does not support power levels, so choose the
            # first (highest) level from the destination radio.
            mem.power = dst_levels[0]
            return ""

        # If both radios support power levels, we need to decide how to
        # convert the source power level to a valid one for the destination
        # radio.  To do that, find the absolute level of the source value
        # and calculate the different between it and all the levels of the
        # destination, choosing the one that matches most closely.

        deltas = [abs(mem.power - power) for power in dst_levels]
        mem.power = dst_levels[deltas.index(min(deltas))]

    def do_soft_conversions(self, dst_features, src_features, mem):
        self._convert_power(dst_features.valid_power_levels,
                            src_features.valid_power_levels,
                            mem)

        return mem

    def do_import_banks(self):
        try:
            dst_banks = self.dst_radio.get_banks()
            src_banks = self.src_radio.get_banks()
            if not dst_banks or not src_banks:
                raise Exception()
        except Exception:
            LOG.error("One or more of the radios doesn't support banks")
            return

<<<<<<< HEAD
        if not len(dst_banks) != len(src_banks):
=======
        if len(dst_banks) != len(src_banks):
>>>>>>> ff7d46c1
            LOG.warn("Source and destination radios have "
                     "a different number of banks")
        else:
            self.dst_radio.set_banks(src_banks)

    def do_import(self, dst_rthread):
        i = 0
        error_messages = {}
        import_list = self.get_import_list()

        src_features = self.src_radio.get_features()

        for old, new, name, comm in import_list:
            i += 1
            LOG.debug("%sing %i -> %i" % (self.ACTION, old, new))

            src = self.src_radio.get_memory(old)

            try:
                mem = import_logic.import_mem(self.dst_radio,
                                              src_features,
                                              src,
                                              {"number":  new,
                                               "name":    name,
                                               "comment": comm})
            except import_logic.ImportError as e:
                LOG.error("Import error: %s", e)
                error_messages[new] = str(e)
                continue

            job = common.RadioJob(None, "set_memory", mem)
            desc = _("Setting memory {number}").format(number=mem.number)
            job.set_desc(desc)
            dst_rthread._qsubmit(job, 0)

            job = ImportMemoryBankJob(None, mem, self.src_radio, src)
            job.set_desc(_("Importing bank information"))
            dst_rthread._qsubmit(job, 0)

        if list(error_messages.keys()):
            msg = _("Error importing memories:") + "\r\n"
            for num, msgs in list(error_messages.items()):
                msg += "%s: %s" % (num, ",".join(msgs))
            common.show_error(msg)

        return i

    def make_view(self):
        editable = [self.col_nloc, self.col_name, self.col_comm]

        self.__store = gtk.ListStore(gobject.TYPE_BOOLEAN,  # Import
                                     gobject.TYPE_INT,      # Source loc
                                     gobject.TYPE_INT,      # Destination loc
                                     gobject.TYPE_STRING,   # Name
                                     gobject.TYPE_STRING,   # Frequency
                                     gobject.TYPE_STRING,   # Comment
                                     gobject.TYPE_BOOLEAN,
                                     gobject.TYPE_STRING)
        self.__view = gtk.TreeView(self.__store)
        self.__view.show()

        tips = gtk.Tooltips()

        for k in list(self.caps.keys()):
            t = self.types[k]

            if t == gobject.TYPE_BOOLEAN:
                rend = gtk.CellRendererToggle()
                rend.connect("toggled", self._toggle, k)
                column = gtk.TreeViewColumn(self.caps[k], rend,
                                            active=k,
                                            sensitive=self.col_okay,
                                            activatable=self.col_okay)
            else:
                rend = gtk.CellRendererText()
                if k in editable:
                    rend.set_property("editable", True)
                    rend.connect("edited", self._edited, k)
                column = gtk.TreeViewColumn(self.caps[k], rend,
                                            text=k,
                                            sensitive=self.col_okay)

            if k == self.col_nloc:
                column.set_cell_data_func(rend, self._render, k)

            if k in list(self.tips.keys()):
                LOG.debug("Doing %s" % k)
                lab = gtk.Label(self.caps[k])
                column.set_widget(lab)
                tips.set_tip(lab, self.tips[k])
                lab.show()
            column.set_sort_column_id(k)
            self.__view.append_column(column)

        self.__view.set_tooltip_column(self.col_tmsg)

        sw = gtk.ScrolledWindow()
        sw.set_policy(gtk.POLICY_AUTOMATIC, gtk.POLICY_AUTOMATIC)
        sw.add(self.__view)
        sw.show()

        return sw

    def __select_all(self, button, state):
        iter = self.__store.get_iter_first()
        while iter:
            _state, okay, = self.__store.get(iter,
                                             self.col_import,
                                             self.col_okay)
            if state is None:
                _state = not _state and okay
            else:
                _state = state and okay
            self.__store.set(iter, self.col_import, _state)
            iter = self.__store.iter_next(iter)

    def __incrnew(self, button, delta):
        iter = self.__store.get_iter_first()
        while iter:
            pos = self.__store.get(iter, self.col_nloc)[0]
            pos += delta
            if pos < 0:
                pos = 0
            self.__store.set(iter, self.col_nloc, pos)
            iter = self.__store.iter_next(iter)

    def __autonew(self, button):
        pos = self.dst_radio.get_features().memory_bounds[0]
        iter = self.__store.get_iter_first()
        while iter:
            selected, okay = self.__store.get(iter,
                                              self.col_import, self.col_okay)
            if selected and okay:
                self.__store.set(iter, self.col_nloc, pos)
                pos += 1
            iter = self.__store.iter_next(iter)

    def __revrnew(self, button):
        positions = []
        iter = self.__store.get_iter_first()
        while iter:
            positions.append(self.__store.get(iter, self.col_nloc)[0])
            iter = self.__store.iter_next(iter)

        iter = self.__store.get_iter_first()
        while iter:
            self.__store.set(iter, self.col_nloc, positions.pop())
            iter = self.__store.iter_next(iter)

    def make_select(self):
        hbox = gtk.HBox(True, 2)

        all = gtk.Button(_("All"))
        all.connect("clicked", self.__select_all, True)
        all.set_size_request(50, 25)
        all.show()
        hbox.pack_start(all, 0, 0, 0)

        none = gtk.Button(_("None"))
        none.connect("clicked", self.__select_all, False)
        none.set_size_request(50, 25)
        none.show()
        hbox.pack_start(none, 0, 0, 0)

        inv = gtk.Button(_("Inverse"))
        inv.connect("clicked", self.__select_all, None)
        inv.set_size_request(50, 25)
        inv.show()
        hbox.pack_start(inv, 0, 0, 0)

        frame = gtk.Frame(_("Select"))
        frame.show()
        frame.add(hbox)
        hbox.show()

        return frame

    def make_adjust(self):
        hbox = gtk.HBox(True, 2)

        incr = gtk.Button("+100")
        incr.connect("clicked", self.__incrnew, 100)
        incr.set_size_request(50, 25)
        incr.show()
        hbox.pack_start(incr, 0, 0, 0)

        incr = gtk.Button("+10")
        incr.connect("clicked", self.__incrnew, 10)
        incr.set_size_request(50, 25)
        incr.show()
        hbox.pack_start(incr, 0, 0, 0)

        incr = gtk.Button("+1")
        incr.connect("clicked", self.__incrnew, 1)
        incr.set_size_request(50, 25)
        incr.show()
        hbox.pack_start(incr, 0, 0, 0)

        decr = gtk.Button("-1")
        decr.connect("clicked", self.__incrnew, -1)
        decr.set_size_request(50, 25)
        decr.show()
        hbox.pack_start(decr, 0, 0, 0)

        decr = gtk.Button("-10")
        decr.connect("clicked", self.__incrnew, -10)
        decr.set_size_request(50, 25)
        decr.show()
        hbox.pack_start(decr, 0, 0, 0)

        decr = gtk.Button("-100")
        decr.connect("clicked", self.__incrnew, -100)
        decr.set_size_request(50, 25)
        decr.show()
        hbox.pack_start(decr, 0, 0, 0)

        auto = gtk.Button(_("Auto"))
        auto.connect("clicked", self.__autonew)
        auto.set_size_request(50, 25)
        auto.show()
        hbox.pack_start(auto, 0, 0, 0)

        revr = gtk.Button(_("Reverse"))
        revr.connect("clicked", self.__revrnew)
        revr.set_size_request(50, 25)
        revr.show()
        hbox.pack_start(revr, 0, 0, 0)

        frame = gtk.Frame(_("Adjust New Location"))
        frame.show()
        frame.add(hbox)
        hbox.show()

        return frame

    def make_options(self):
        hbox = gtk.HBox(True, 2)

        confirm = gtk.CheckButton(_("Confirm overwrites"))
        confirm.connect("toggled", __set_confirm)
        confirm.show()

        hbox.pack_start(confirm, 0, 0, 0)

        frame = gtk.Frame(_("Options"))
        frame.add(hbox)
        frame.show()
        hbox.show()

        return frame

    def make_controls(self):
        hbox = gtk.HBox(False, 2)

        hbox.pack_start(self.make_select(), 0, 0, 0)
        hbox.pack_start(self.make_adjust(), 0, 0, 0)
        # hbox.pack_start(self.make_options(), 0, 0, 0)
        hbox.show()

        return hbox

    def build_ui(self):
        self.vbox.pack_start(self.make_view(), 1, 1, 1)
        self.vbox.pack_start(self.make_controls(), 0, 0, 0)

    def record_use_of(self, number):
        lo, hi = self.dst_radio.get_features().memory_bounds

        if number < lo or number > hi:
            return

        try:
            mem = self.dst_radio.get_memory(number)
            if mem and not mem.empty and number not in self.used_list:
                self.used_list.append(number)
        except errors.InvalidMemoryLocation:
            LOG.error("Location %i empty or at limit of destination radio" %
                      number)
        except errors.InvalidDataError as e:
            LOG.error("Got error from radio, assuming %i beyond limits: %s" %
                      (number, e))

    def populate_list(self):
        start, end = self.src_radio.get_features().memory_bounds
        for i in range(start, end+1):
            if end > 50 and i % (end/50) == 0:
                self.ww.set(float(i) / end)
            try:
                mem = self.src_radio.get_memory(i)
            except errors.InvalidMemoryLocation as e:
                continue
            except Exception as e:
                self.__store.append(row=(False,
                                         i,
                                         i,
                                         "ERROR",
                                         chirp_common.format_freq(0),
                                         "",
                                         False,
                                         str(e),
                                         ))
                self.record_use_of(i)
                continue
            if mem.empty:
                continue

            self.ww.set(float(i) / end)
            try:
                msgs = self.dst_radio.validate_memory(
                        import_logic.import_mem(self.dst_radio,
                                                self.src_radio.get_features(),
                                                mem))
            except import_logic.DestNotCompatible:
                msgs = self.dst_radio.validate_memory(mem)
            errs = [x for x in msgs
                    if isinstance(x, chirp_common.ValidationError)]
            if errs:
                msg = _("Cannot be imported because") + ":\r\n"
                msg += ",".join(errs)
            else:
                errs = []
                msg = "Memory can be imported into target"

            self.__store.append(row=(not bool(msgs),
                                     mem.number,
                                     mem.number,
                                     mem.name,
                                     chirp_common.format_freq(mem.freq),
                                     mem.comment,
                                     not bool(errs),
                                     msg
                                     ))
            self.record_use_of(mem.number)

    TITLE = _("Import From File")
    ACTION = _("Import")

    def __init__(self, src_radio, dst_radio, parent=None):
        buttons = (gtk.STOCK_CANCEL, gtk.RESPONSE_CANCEL,
                   gtk.STOCK_OK, gtk.RESPONSE_OK)
        gtk.Dialog.__init__(self,
                            buttons=buttons,
                            title=self.TITLE,
                            parent=parent)
        self.set_default_response(gtk.RESPONSE_OK)
        self.set_alternative_button_order([gtk.RESPONSE_OK,
                                           gtk.RESPONSE_CANCEL])
        self.col_import = 0
        self.col_nloc = 1
        self.col_oloc = 2
        self.col_name = 3
        self.col_freq = 4
        self.col_comm = 5
        self.col_okay = 6
        self.col_tmsg = 7

        self.caps = {
            self.col_import:  self.ACTION,
            self.col_nloc:    _("To"),
            self.col_oloc:    _("From"),
            self.col_name:    _("Name"),
            self.col_freq:    _("Frequency"),
            self.col_comm:    _("Comment"),
            }

        self.tips = {
            self.col_nloc:  _("Location memory will be imported into"),
            self.col_oloc:  _("Location of memory in the file being imported"),
            }

        self.types = {
            self.col_import:  gobject.TYPE_BOOLEAN,
            self.col_oloc:    gobject.TYPE_INT,
            self.col_nloc:    gobject.TYPE_INT,
            self.col_name:    gobject.TYPE_STRING,
            self.col_freq:    gobject.TYPE_STRING,
            self.col_comm:    gobject.TYPE_STRING,
            self.col_okay:    gobject.TYPE_BOOLEAN,
            self.col_tmsg:    gobject.TYPE_STRING,
            }

        self.src_radio = src_radio
        self.dst_radio = dst_radio

        self.used_list = []
        self.not_used_list = []

        self.build_ui()
        self.set_default_size(600, 400)

        self.ww = WaitWindow(_("Preparing memory list..."), parent=parent)
        self.ww.show()
        self.ww.grind()

        self.populate_list()

        self.ww.hide()


class ExportDialog(ImportDialog):
    TITLE = _("Export To File")
    ACTION = _("Export")

if __name__ == "__main__":
    from chirp.ui import editorset
    import sys

    f = sys.argv[1]
    rc = editorset.radio_class_from_file(f)
    radio = rc(f)

    d = ImportDialog(radio)
    d.run()

    print(d.get_import_list())<|MERGE_RESOLUTION|>--- conflicted
+++ resolved
@@ -237,11 +237,7 @@
             LOG.error("One or more of the radios doesn't support banks")
             return
 
-<<<<<<< HEAD
-        if not len(dst_banks) != len(src_banks):
-=======
         if len(dst_banks) != len(src_banks):
->>>>>>> ff7d46c1
             LOG.warn("Source and destination radios have "
                      "a different number of banks")
         else:
